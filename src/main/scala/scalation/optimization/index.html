--- conflicted
+++ resolved
@@ -18,20 +18,8 @@
 <li> <a href = './GridSearchLS.scala'> GridSearchLS.scala </a> </li>
 <li> <a href = './Hungarian.scala'> Hungarian.scala </a> </li>
 <li> <a href = './IntegerTabuSearch.scala'> IntegerTabuSearch.scala </a> </li>
-<<<<<<< HEAD
-<li> <a href = 'old_LBFGS/L_BFGS.scala'> L_BFGS.scala </a> </li>
-<li> <a href = 'old_LBFGS/L_BFGS.scala.bak'> L_BFGS.scala.bak </a> </li>
-<li> <a href = 'old_LBFGS/L_BFGS_B.scala'> L_BFGS_B.scala </a> </li>
-<li> <a href = 'old_LBFGS/L_BFGS_code.scala'> L_BFGS_code.scala </a> </li>
-<li> <a href = 'old_LBFGS/L_BFGS_LS.scala'> L_BFGS_LS.scala </a> </li>
-<li> <a href = 'old_LBFGS/L_BFGS_minimizer.scala'> L_BFGS_minimizer.scala </a> </li>
-<li> <a href = 'old_LBFGS/L_BFGS_NoLS.scala'> L_BFGS_NoLS.scala </a> </li>
-<li> <a href = 'old_LBFGS/L_BFGS_NoLS.scala.bak'> L_BFGS_NoLS.scala.bak </a> </li>
-<li> <a href = 'old_LBFGS/L_BFGS_parameter.scala'> L_BFGS_parameter.scala </a> </li>
-=======
 <li> <a href = './L_BFGS_B.scala'> L_BFGS_B.scala </a> </li>
 <li> <a href = './L_BFGS_NoLS.scala'> L_BFGS_NoLS.scala </a> </li>
->>>>>>> 8110cb99
 <li> <a href = './LassoAddm.scala'> LassoAddm.scala </a> </li>
 <li> <a href = './LineSearch.scala'> LineSearch.scala </a> </li>
 <li> <a href = './Minimize.scala'> Minimize.scala </a> </li>
