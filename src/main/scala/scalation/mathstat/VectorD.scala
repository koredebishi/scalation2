--- conflicted
+++ resolved
@@ -989,21 +989,6 @@
     def standardize2: VectorD = (this - mean) / (stdev + EPSILON)
 
     //::::::::::::::::::::::::::::::::::::::::::::::::::::::::::::::::::::::::::
-<<<<<<< HEAD
-    /** Copies the contents of the `VectorD` to the `destination`
-     *  [[MemorySegment]]. Assumes `destination` was allocated with the memory
-     *  layout of a sequence layout of JAVA_DOUBLE with size bigger or equal to
-     *  `dim`.
-     *
-     *  @param destination  [[MemorySegment]] where the `VectorD` contents are
-     *                      copied to. Should have been allocated with a memory
-     *                      layout of a sequence layout of JAVA_DOUBLE with size
-     *                      bigger or equal to `dim`.
-     */
-    def copyToMemorySegment(destination: MemorySegment): Unit =
-        for i <- 0 until dim do
-            destination.setAtIndex(JAVA_DOUBLE, i, v(i))
-=======
     /** Copy the contents of this `VectorD` to the `destination` `MemorySegment`.
      *  Assumes `destination` was allocated with the memory layout of a sequence
      *  layout of JAVA_DOUBLE with size bigger or equal to `dim`.
@@ -1013,7 +998,6 @@
         for i <- 0 until dim do
             destination.setAtIndex (JAVA_DOUBLE, i, v(i))
     end copyToMemorySegment
->>>>>>> 8110cb99
 
 end VectorD
 
@@ -1055,24 +1039,6 @@
         end for
         y
     end apply
-
-    //::::::::::::::::::::::::::::::::::::::::::::::::::::::::::::::::::::::::::
-    /** Creates a `VectorD` from the `source` [[MemorySegment]] by copying the
-     *  contents of the latter. Assumes `source` was allocated with the memory
-     *  layout of a sequence layout of JAVA_DOUBLE.
-     *
-     *  @param source   [[MemorySegment]] whose content is copied to initialize
-     *                  a new `VectorD`. Should have been allocated with a
-     *                  memory layout of a sequence layout of JAVA_DOUBLE.
-     *  @param n        The number of JAVA_DOUBLE elements in `source`.
-     */
-    def fromMemorySegment(source: MemorySegment, n: Int): VectorD =
-        val result = new VectorD(n)
-
-        for i <- 0 until n do
-            result(i) = source.getAtIndex(JAVA_DOUBLE, i)
-
-        result
 
     //::::::::::::::::::::::::::::::::::::::::::::::::::::::::::::::::::::::::::
     /** Create a `VectorD` from a mutable indexed sequence of `String`.
