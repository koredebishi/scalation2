--- conflicted
+++ resolved
@@ -205,22 +205,14 @@
      * @param canvas   the Canvas object to use for drawing (optional)
      */
     def saveAsImage(plot: PlotC, filePath: String): Unit = {
-<<<<<<< HEAD
-        val image = new BufferedImage(plot.getWidth*2, plot.getHeight*2, BufferedImage.TYPE_INT_ARGB)
-=======
-        val image = new BufferedImage(plot.getWidth(), plot.getHeight(), BufferedImage.TYPE_INT_ARGB)
->>>>>>> 2d30c42f
+        val image = new BufferedImage(plot.getWidth, plot.getHeight, BufferedImage.TYPE_INT_ARGB)
         val g2d = image.createGraphics()
 
         // Create an instance of the Canvas class
 //        val canvas = new plot.Canvas()
 
         // Set the size of the canvas before calling paintComponent
-<<<<<<< HEAD
-        canvas.setSize(plot.getWidth * 2, plot.getHeight * 2)
-=======
 //        canvas.setSize(plot.getWidth(), plot.getHeight())
->>>>>>> 2d30c42f
 
         // Call the paintComponent method of the Canvas class
 //        canvas.paintComponent(g2d)
