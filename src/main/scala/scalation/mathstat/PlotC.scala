--- conflicted
+++ resolved
@@ -205,18 +205,10 @@
 
     def f(x: VectorD): Double = (x(0)/2 - 3)~^2 + (x(1)/3 - 2)~^2
 
-<<<<<<< HEAD
-    val lb     = VectorD (0, 0)
-    val ub     = VectorD (10, 10)
-    val deltaF = 18.0
-    val path   = ArrayBuffer (VectorD (0, 0), VectorD (3, 2), VectorD (6, 6))
-    val plot   = new PlotC (f, lb, ub, path)
-=======
     val lb   = VectorD (0, 0)
     val ub   = VectorD (10, 10)
     val path = ArrayBuffer (VectorD (0, 0), VectorD (3, 2), VectorD (6, 6))
     val plot = new PlotC (f, lb, ub, path)
->>>>>>> 8110cb99
     println (s"plot = $plot")
 
     writeImage (DATA_DIR + "plotc.png", plot)
